--- conflicted
+++ resolved
@@ -534,11 +534,8 @@
     const viewContainer = document.querySelector('#app-container .view');
     if (!viewContainer) return;
 
-<<<<<<< HEAD
-=======
     // Inizializzazione ListView
     
->>>>>>> d731f1f7
     cacheDOMElements(viewContainer);
     
     // FORZA la vista corretta immediatamente al caricamento
@@ -547,16 +544,6 @@
     // Seconda chiamata dopo un breve delay per assicurarsi che tutto sia renderizzato
     setTimeout(ensureCorrectView, 100);
 
-<<<<<<< HEAD
-    await Promise.all([
-        populateFilter('reparto_appartenenza', domElements.repartoFilter),
-        populateFilter('diagnosi', domElements.diagnosiFilter)
-    ]);
-
-    // Inizializza i custom select dopo aver caricato le opzioni
-    setTimeout(() => {
-        if (window.initCustomSelects) {
-=======
     try {
         // Inizio caricamento filtri
         // Attendere il caricamento dei filtri prima di procedere
@@ -568,21 +555,13 @@
         // Filtri caricati
 
         // Inizializza i custom select per tutti i filtri (incluso quello di stato che ha opzioni statiche)
-        if (window.initCustomSelects) {
-            // Inizializzazione custom selects
->>>>>>> d731f1f7
-            window.initCustomSelects();
-        }
-    }, 100);
-
-<<<<<<< HEAD
-    applyFiltersFromURL(urlParams);
-    fetchAndRenderPazienti();
-    setupEventListeners();
-    
-    // Terza chiamata dopo il rendering dei dati
-    setTimeout(ensureCorrectView, 200);
-=======
+        setTimeout(() => {
+            if (window.initCustomSelects) {
+                // Inizializzazione custom selects
+                window.initCustomSelects();
+            }
+        }, 100);
+
         // Forza un refresh dei custom select per assicurarsi che le opzioni dinamiche siano caricate
         if (window.refreshCustomSelects) {
             // Refresh custom selects con nuove opzioni
@@ -604,5 +583,4 @@
         setupEventListeners();
         setTimeout(ensureCorrectView, 200);
     }
->>>>>>> d731f1f7
-}
+}
